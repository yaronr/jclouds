<?xml version="1.0" encoding="UTF-8"?>
<!--

  Licensed to jclouds, Inc. (jclouds) under one or more
  contributor license agreements.  See the NOTICE file
  distributed with this work for additional information
  regarding copyright ownership.  jclouds licenses this file
  to you under the Apache License, Version 2.0 (the
  "License"); you may not use this file except in compliance
  with the License.  You may obtain a copy of the License at

    http://www.apache.org/licenses/LICENSE-2.0

  Unless required by applicable law or agreed to in writing,
  software distributed under the License is distributed on an
  "AS IS" BASIS, WITHOUT WARRANTIES OR CONDITIONS OF ANY
  KIND, either express or implied.  See the License for the
  specific language governing permissions and limitations
  under the License.

-->
<project xmlns="http://maven.apache.org/POM/4.0.0" xmlns:xsi="http://www.w3.org/2001/XMLSchema-instance" xsi:schemaLocation="http://maven.apache.org/POM/4.0.0 http://maven.apache.org/maven-v4_0_0.xsd">
  <modelVersion>4.0.0</modelVersion>
  <parent>
    <groupId>org.jclouds</groupId>
    <artifactId>jclouds-project</artifactId>
    <version>1.5.0-SNAPSHOT</version>
    <relativePath>../../project/pom.xml</relativePath>
  </parent>

  <groupId>org.jclouds.api</groupId>
  <artifactId>byon</artifactId>
  <name>jclouds bring your own node provider</name>
  <packaging>bundle</packaging>

  <properties>
    <test.byon.endpoint>file://c:/test.txt</test.byon.endpoint>
<<<<<<< HEAD
    <test.byon.sudo-password />
=======
    <test.byon.sudo-password></test.byon.sudo-password>
      <jclouds.osgi.export>org.jclouds.byon*;version="${project.version}"</jclouds.osgi.export>
      <jclouds.osgi.import>
          org.jclouds.compute.internal;version="${project.version}",
          org.jclouds.rest.internal;version="${project.version}",
          org.jclouds*;version="${project.version}",
          *
      </jclouds.osgi.import>
>>>>>>> 6bd8f154
  </properties>
  <dependencies>
    <dependency>
      <groupId>org.jclouds</groupId>
      <artifactId>jclouds-core</artifactId>
      <version>${project.version}</version>
      <type>test-jar</type>
      <scope>test</scope>
    </dependency>
    <dependency>
      <groupId>org.jclouds</groupId>
      <artifactId>jclouds-compute</artifactId>
      <version>${project.version}</version>
    </dependency>
    <dependency>
      <groupId>org.jclouds</groupId>
      <artifactId>jclouds-compute</artifactId>
      <version>${project.version}</version>
      <type>test-jar</type>
      <scope>test</scope>
    </dependency>
    <dependency>
      <groupId>org.jclouds.driver</groupId>
      <artifactId>jclouds-log4j</artifactId>
      <version>${project.version}</version>
      <scope>test</scope>
    </dependency>
    <dependency>
      <groupId>org.jclouds.driver</groupId>
      <artifactId>jclouds-sshj</artifactId>
      <version>${project.version}</version>
      <scope>test</scope>
    </dependency>
    <dependency>
      <groupId>org.yaml</groupId>
      <artifactId>snakeyaml</artifactId>
      <version>1.10</version>
    </dependency>
  </dependencies>

  <profiles>
    <profile>
      <id>live</id>
      <build>
        <plugins>
          <plugin>
            <groupId>org.apache.maven.plugins</groupId>
            <artifactId>maven-surefire-plugin</artifactId>
            <executions>
              <execution>
                <id>integration</id>
                <phase>integration-test</phase>
                <goals>
                  <goal>test</goal>
                </goals>
                <configuration>
                  <systemPropertyVariables>
                    <test.byon.endpoint>${test.byon.endpoint}</test.byon.endpoint>
                    <test.byon.sudo-password>${test.byon.sudo-password}</test.byon.sudo-password>
                  </systemPropertyVariables>
                </configuration>
              </execution>
            </executions>
          </plugin>
        </plugins>
      </build>
    </profile>
  </profiles>

</project><|MERGE_RESOLUTION|>--- conflicted
+++ resolved
@@ -35,9 +35,6 @@
 
   <properties>
     <test.byon.endpoint>file://c:/test.txt</test.byon.endpoint>
-<<<<<<< HEAD
-    <test.byon.sudo-password />
-=======
     <test.byon.sudo-password></test.byon.sudo-password>
       <jclouds.osgi.export>org.jclouds.byon*;version="${project.version}"</jclouds.osgi.export>
       <jclouds.osgi.import>
@@ -46,7 +43,6 @@
           org.jclouds*;version="${project.version}",
           *
       </jclouds.osgi.import>
->>>>>>> 6bd8f154
   </properties>
   <dependencies>
     <dependency>
