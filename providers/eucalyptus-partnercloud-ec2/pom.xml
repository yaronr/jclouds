--- conflicted
+++ resolved
@@ -36,17 +36,11 @@
     <properties>
         <test.eucalyptus-partnercloud-ec2.endpoint>http://partnercloud.eucalyptus.com:8773/services/Eucalyptus</test.eucalyptus-partnercloud-ec2.endpoint>
         <test.eucalyptus-partnercloud-ec2.api-version>2010-06-15</test.eucalyptus-partnercloud-ec2.api-version>
-        <test.eucalyptus-partnercloud-ec2.build-version />
+        <test.eucalyptus-partnercloud-ec2.build-version></test.eucalyptus-partnercloud-ec2.build-version>
         <test.eucalyptus-partnercloud-ec2.identity>FIXME_IDENTITY</test.eucalyptus-partnercloud-ec2.identity>
         <test.eucalyptus-partnercloud-ec2.credential>FIXME_CREDENTIAL</test.eucalyptus-partnercloud-ec2.credential>
-<<<<<<< HEAD
-        <test.eucalyptus-partnercloud-ec2.image-id />
-        <!--  corresponds to image manifest and also virt + "-cluster" zone -->
-        <test.eucalyptus-partnercloud-ec2.virtualization-type>kvm</test.eucalyptus-partnercloud-ec2.virtualization-type>
-=======
         <test.eucalyptus-partnercloud-ec2.template></test.eucalyptus-partnercloud-ec2.template>
         <test.eucalyptus-partnercloud-ec2.ebs-template></test.eucalyptus-partnercloud-ec2.ebs-template>
->>>>>>> 3afdcb66
 
         <jclouds.osgi.export>org.jclouds.epc*;version="${project.version}"</jclouds.osgi.export>
         <jclouds.osgi.import>
