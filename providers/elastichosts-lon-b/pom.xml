--- conflicted
+++ resolved
@@ -36,14 +36,10 @@
     <properties>
         <test.elastichosts-lon-b.endpoint>https://api.lon-b.elastichosts.com</test.elastichosts-lon-b.endpoint>
         <test.elastichosts-lon-b.api-version>2.0</test.elastichosts-lon-b.api-version>
-        <test.elastichosts-lon-b.build-version />
+        <test.elastichosts-lon-b.build-version></test.elastichosts-lon-b.build-version>
         <test.elastichosts-lon-b.identity>FIXME_IDENTITY</test.elastichosts-lon-b.identity>
         <test.elastichosts-lon-b.credential>FIXME_CREDENTIAL</test.elastichosts-lon-b.credential>
-<<<<<<< HEAD
-        <test.elastichosts-lon-b.image-id />
-=======
         <test.elastichosts-lon-b.template></test.elastichosts-lon-b.template>
->>>>>>> 3afdcb66
 
         <jclouds.osgi.export>org.jclouds.elastichosts*;version="${project.version}"</jclouds.osgi.export>
         <jclouds.osgi.import>
