--- conflicted
+++ resolved
@@ -36,19 +36,12 @@
     <properties>
         <test.stratogen-vcloud-mycloud.endpoint>https://vcd.stratogen.net/api</test.stratogen-vcloud-mycloud.endpoint>
         <test.stratogen-vcloud-mycloud.api-version>1.0</test.stratogen-vcloud-mycloud.api-version>
-<<<<<<< HEAD
-        <test.stratogen-vcloud-mycloud.build-version />
-        <test.stratogen-vcloud-mycloud.identity>FIXME_IDENTITY</test.stratogen-vcloud-mycloud.identity>
-        <test.stratogen-vcloud-mycloud.credential>FIXME_CREDENTIAL</test.stratogen-vcloud-mycloud.credential>
-        <test.stratogen-vcloud-mycloud.image-id />
-=======
         <test.stratogen-vcloud-mycloud.build-version>1.5.0.464915</test.stratogen-vcloud-mycloud.build-version>
         <test.stratogen-vcloud-mycloud.identity>FIXME_IDENTITY</test.stratogen-vcloud-mycloud.identity>
         <test.stratogen-vcloud-mycloud.credential>FIXME_CREDENTIAL</test.stratogen-vcloud-mycloud.credential>
         <test.stratogen-vcloud-mycloud.image-id></test.stratogen-vcloud-mycloud.image-id>
         <test.stratogen-vcloud-mycloud.image.login-user></test.stratogen-vcloud-mycloud.image.login-user>
         <test.stratogen-vcloud-mycloud.image.authenticate-sudo></test.stratogen-vcloud-mycloud.image.authenticate-sudo>
->>>>>>> 69c9fd69
     </properties>
 
     <dependencies>
