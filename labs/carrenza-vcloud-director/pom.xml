--- conflicted
+++ resolved
@@ -39,17 +39,6 @@
         <test.carrenza-vcloud-director.build-version>464915</test.carrenza-vcloud-director.build-version>
         <test.carrenza-vcloud-director.identity>FIXME_IDENTITY</test.carrenza-vcloud-director.identity>
         <test.carrenza-vcloud-director.credential>FIXME_CREDENTIAL</test.carrenza-vcloud-director.credential>
-<<<<<<< HEAD
-        <test.carrenza-vcloud-director.image-id />
-        <test.carrenza-vcloud-director.image.login-user />
-        <test.carrenza-vcloud-director.image.authenticate-sudo />
-        <test.carrenza-vcloud-director.catalog-id />
-        <test.carrenza-vcloud-director.media-id />
-        <test.carrenza-vcloud-director.vapptemplate-id />
-        <test.carrenza-vcloud-director.network-name />
-        <test.carrenza-vcloud-director.network-id />
-        <test.carrenza-vcloud-director.vdc-id />
-=======
         <test.carrenza-vcloud-director.image-id></test.carrenza-vcloud-director.image-id>
         <test.carrenza-vcloud-director.image.login-user></test.carrenza-vcloud-director.image.login-user>
         <test.carrenza-vcloud-director.image.authenticate-sudo></test.carrenza-vcloud-director.image.authenticate-sudo>
@@ -67,7 +56,6 @@
         org.jclouds*;version="${project.version}",
         *
       </jclouds.osgi.import>
->>>>>>> 6bd8f154
     </properties>
 
     <dependencies>
