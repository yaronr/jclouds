/**
 * Licensed to jclouds, Inc. (jclouds) under one or more
 * contributor license agreements.  See the NOTICE file
 * distributed with this work for additional information
 * regarding copyright ownership.  jclouds licenses this file
 * to you under the Apache License, Version 2.0 (the
 * "License"); you may not use this file except in compliance
 * with the License.  You may obtain a copy of the License at
 *
 *   http://www.apache.org/licenses/LICENSE-2.0
 *
 * Unless required by applicable law or agreed to in writing,
 * software distributed under the License is distributed on an
 * "AS IS" BASIS, WITHOUT WARRANTIES OR CONDITIONS OF ANY
 * KIND, either express or implied.  See the License for the
 * specific language governing permissions and limitations
 * under the License.
 */
package org.jclouds.vcloud.director.v1_5.internal;

import static org.testng.Assert.*;

import java.net.URI;
import java.util.Properties;

import org.jclouds.compute.BaseVersionedServiceLiveTest;
import org.jclouds.logging.log4j.config.Log4JLoggingModule;
import org.jclouds.predicates.RetryablePredicate;
import org.jclouds.rest.RestContext;
import org.jclouds.rest.RestContextFactory;
import org.jclouds.sshj.config.SshjSshClientModule;
import org.jclouds.vcloud.director.v1_5.VCloudDirectorAsyncClient;
import org.jclouds.vcloud.director.v1_5.VCloudDirectorClient;
import org.jclouds.vcloud.director.v1_5.predicates.TaskSuccess;
import org.testng.annotations.BeforeClass;
import org.testng.annotations.Test;

import com.google.common.base.Predicate;
import com.google.common.collect.ImmutableSet;
import com.google.inject.Guice;
import com.google.inject.Inject;
import com.google.inject.Module;

/**
<<<<<<< HEAD
 * Tests behavior of {@link VCloudDirectorClient} and acts as parent for other client live tests.
=======
 * Tests behavior of {@link VCloudDirectorClient}
>>>>>>> 5201207f
 * 
 * @author Adrian Cole
 * @author grkvlt@apache.org
 */
@Test(groups = "live")
public abstract class BaseVCloudDirectorClientLiveTest extends BaseVersionedServiceLiveTest {

   protected BaseVCloudDirectorClientLiveTest() {
      provider = "vcloud-director";
   }

   protected String catalogName;
   protected String mediaId;
   protected String vAppTemplateId;
   protected String networkId;
   protected String vDCId;

   @Override
   protected Properties setupProperties() {
      Properties overrides= super.setupProperties();
      if (catalogName != null)
         overrides.setProperty(provider + ".catalog-name", catalogName);
      if (mediaId != null)
         overrides.setProperty(provider + ".media-id", mediaId);
      if (vAppTemplateId != null)
         overrides.setProperty(provider + ".vapptemplate-id", vAppTemplateId);
      if (networkId != null)
         overrides.setProperty(provider + ".network-id", networkId);
      if (vDCId != null)
         overrides.setProperty(provider + ".vcd-id", vDCId);
      return overrides;
   }
   
   @BeforeClass(inheritGroups = true)
   // NOTE Implement as required to populate xxxClient fields, or NOP
   public abstract void setupRequiredClients();

   /** Injected by {@link #setupContext} */
   public Predicate<URI> retryTaskSuccess;

   @Override
   @BeforeClass(groups = { "live" })
   protected void setupCredentials() {
      super.setupCredentials();

      catalogName = System.getProperty("test." + provider + ".catalog-name");
      mediaId = System.getProperty("test." + provider + ".media-id");
      vAppTemplateId = System.getProperty("test." + provider + ".vapptemplate-id");
      networkId = System.getProperty("test." + provider + ".network-id");
      vDCId = System.getProperty("test." + provider + ".vdc-id");
   }
   
   protected RestContext<VCloudDirectorClient, VCloudDirectorAsyncClient> context;

<<<<<<< HEAD
   protected String catalogName;
   protected String mediaId;
   protected String vAppTemplateId;
   protected String networkId;
   protected String vDCId;

   @Override
   protected void setupCredentials() {
      super.setupCredentials();
      catalogName = System.getProperty("test." + provider + ".catalog-name", "Public");
      mediaId = System.getProperty("test." + provider + ".media-id");
      vAppTemplateId = System.getProperty("test." + provider + ".vapptemplate-id");
      networkId = System.getProperty("test." + provider + ".network-id");
      vDCId = System.getProperty("test." + provider + ".vdc-id");
   }

   @BeforeGroups(groups = { "live" })
   public void setupClient() {
=======
   @BeforeClass(groups = { "live" })
   public void setupContext() {
>>>>>>> 5201207f
      setupCredentials();
      Properties overrides = setupProperties();

      context = new RestContextFactory().createContext(provider, identity, credential,
               ImmutableSet.<Module> of(new Log4JLoggingModule(), new SshjSshClientModule()), overrides);

      TaskSuccess taskSuccess = context.utils().injector().getInstance(TaskSuccess.class);
      retryTaskSuccess = new RetryablePredicate<URI>(taskSuccess, 1000L);
   }

   protected void tearDown() {
      if (context != null)
         context.close();
   }
}<|MERGE_RESOLUTION|>--- conflicted
+++ resolved
@@ -18,8 +18,6 @@
  */
 package org.jclouds.vcloud.director.v1_5.internal;
 
-import static org.testng.Assert.*;
-
 import java.net.URI;
 import java.util.Properties;
 
@@ -37,16 +35,10 @@
 
 import com.google.common.base.Predicate;
 import com.google.common.collect.ImmutableSet;
-import com.google.inject.Guice;
-import com.google.inject.Inject;
 import com.google.inject.Module;
 
 /**
-<<<<<<< HEAD
  * Tests behavior of {@link VCloudDirectorClient} and acts as parent for other client live tests.
-=======
- * Tests behavior of {@link VCloudDirectorClient}
->>>>>>> 5201207f
  * 
  * @author Adrian Cole
  * @author grkvlt@apache.org
@@ -101,29 +93,9 @@
    
    protected RestContext<VCloudDirectorClient, VCloudDirectorAsyncClient> context;
 
-<<<<<<< HEAD
-   protected String catalogName;
-   protected String mediaId;
-   protected String vAppTemplateId;
-   protected String networkId;
-   protected String vDCId;
 
-   @Override
-   protected void setupCredentials() {
-      super.setupCredentials();
-      catalogName = System.getProperty("test." + provider + ".catalog-name", "Public");
-      mediaId = System.getProperty("test." + provider + ".media-id");
-      vAppTemplateId = System.getProperty("test." + provider + ".vapptemplate-id");
-      networkId = System.getProperty("test." + provider + ".network-id");
-      vDCId = System.getProperty("test." + provider + ".vdc-id");
-   }
-
-   @BeforeGroups(groups = { "live" })
-   public void setupClient() {
-=======
    @BeforeClass(groups = { "live" })
    public void setupContext() {
->>>>>>> 5201207f
       setupCredentials();
       Properties overrides = setupProperties();
 
